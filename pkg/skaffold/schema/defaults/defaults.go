--- conflicted
+++ resolved
@@ -43,19 +43,15 @@
 		setDefaultCloudBuildKanikoImage,
 	)
 
-<<<<<<< HEAD
 	for _, a := range c.Build.Artifacts {
 		// Set Kaniko as default if Cluster is specified
 		// or set defaults if KanikoArtifact is specified
 		if c.Build.Cluster != nil || a.KanikoArtifact != nil {
-=======
-	if c.Build.Cluster != nil {
-		// All artifacts should be built with kaniko or a custom command
-		for _, a := range c.Build.Artifacts {
+			// must be either custom or kaniko build
 			if a.CustomArtifact != nil {
 				continue
 			}
->>>>>>> fb2107f3
+
 			setDefaultKanikoArtifact(a)
 			setDefaultKanikoArtifactImage(a)
 			setDefaultKanikoArtifactBuildContext(a)
