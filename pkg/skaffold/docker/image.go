--- conflicted
+++ resolved
@@ -364,13 +364,9 @@
 		args = append(args, "--target", a.Target)
 	}
 
-<<<<<<< HEAD
-	return args, nil
-=======
 	if a.NetworkMode != "" {
 		args = append(args, "--network", strings.ToLower(a.NetworkMode))
 	}
 
-	return args
->>>>>>> 11f8a1bc
+	return args, nil
 }