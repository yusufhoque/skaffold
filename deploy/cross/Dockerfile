--- conflicted
+++ resolved
@@ -23,11 +23,7 @@
 ENV EXT_GOPATH /ext-go
 ENV FLAG_LDFLAGS $FLAG_LDFLAGS
 ENV TARGETS $TARGETS
-<<<<<<< HEAD
 ENV GO111MODULE on
-=======
-ENV FLAG_TAGS $FLAG_TAGS
->>>>>>> 0d1f65bd
 
 WORKDIR /ext-go/src/$PROJECT
 COPY . .
