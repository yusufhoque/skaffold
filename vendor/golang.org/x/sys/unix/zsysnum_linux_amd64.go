--- conflicted
+++ resolved
@@ -345,13 +345,4 @@
 	SYS_IO_URING_SETUP         = 425
 	SYS_IO_URING_ENTER         = 426
 	SYS_IO_URING_REGISTER      = 427
-<<<<<<< HEAD
-	SYS_OPEN_TREE              = 428
-	SYS_MOVE_MOUNT             = 429
-	SYS_FSOPEN                 = 430
-	SYS_FSCONFIG               = 431
-	SYS_FSMOUNT                = 432
-	SYS_FSPICK                 = 433
-=======
->>>>>>> cdffdadf
 )