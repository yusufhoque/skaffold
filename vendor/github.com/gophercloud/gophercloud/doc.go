--- conflicted
+++ resolved
@@ -58,11 +58,7 @@
 
 	opts := gophercloud.EndpointOpts{Region: "RegionOne"}
 
-<<<<<<< HEAD
-	client, err := openstack.NewComputeV2(provider, opts)
-=======
   client, err := openstack.NewComputeV2(provider, opts)
->>>>>>> cdffdadf
 
 Resources
 
